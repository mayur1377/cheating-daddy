--- conflicted
+++ resolved
@@ -316,26 +316,14 @@
 
     // Assistant view event handlers
     async handleSendText(message) {
-<<<<<<< HEAD
-        if (window.cheddar) {
-            const result = await window.cheddar.sendTextMessage(message);
-
-            if (!result.success) {
-                console.error('Failed to send message:', result.error);
-                this.setStatus('Error sending message: ' + result.error);
-            } else {
-                this.setStatus('Message sent...');
-                this._awaitingNewResponse = true;
-            }
-=======
-        const result = await cheddar.sendTextMessage(message);
+        const result = await window.cheddar.sendTextMessage(message);
 
         if (!result.success) {
             console.error('Failed to send message:', result.error);
             this.setStatus('Error sending message: ' + result.error);
         } else {
             this.setStatus('Message sent...');
->>>>>>> a11623e6
+            this._awaitingNewResponse = true;
         }
     }
 
